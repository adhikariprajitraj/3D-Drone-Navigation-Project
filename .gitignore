logs
*.pyc
*.log
wandb/
__pycache__/
<<<<<<< HEAD
models/
*.pth
frames/
data/
=======
frames/
>>>>>>> 365d478d
<|MERGE_RESOLUTION|>--- conflicted
+++ resolved
@@ -3,11 +3,4 @@
 *.log
 wandb/
 __pycache__/
-<<<<<<< HEAD
-models/
-*.pth
-frames/
-data/
-=======
-frames/
->>>>>>> 365d478d
+frames/